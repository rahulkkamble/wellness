{
  "name": "wellness",
  "version": "0.1.0",
  "private": true,
  "dependencies": {
    "@testing-library/dom": "^10.4.1",
    "@testing-library/jest-dom": "^6.8.0",
    "@testing-library/react": "^16.3.0",
    "@testing-library/user-event": "^13.5.0",
<<<<<<< HEAD
    "axios": "^1.12.1",
=======
    "axios": "^1.12.2",
>>>>>>> 4f2a7221
    "bootstrap": "^5.3.8",
    "react": "^19.1.1",
    "react-bootstrap": "^2.10.10",
    "react-dom": "^19.1.1",
    "react-scripts": "5.0.1",
    "web-vitals": "^2.1.4"
  },
  "scripts": {
    "start": "react-scripts start",
    "build": "react-scripts build",
    "test": "react-scripts test",
    "eject": "react-scripts eject"
  },
  "eslintConfig": {
    "extends": [
      "react-app",
      "react-app/jest"
    ]
  },
  "browserslist": {
    "production": [
      ">0.2%",
      "not dead",
      "not op_mini all"
    ],
    "development": [
      "last 1 chrome version",
      "last 1 firefox version",
      "last 1 safari version"
    ]
  }
}<|MERGE_RESOLUTION|>--- conflicted
+++ resolved
@@ -7,11 +7,7 @@
     "@testing-library/jest-dom": "^6.8.0",
     "@testing-library/react": "^16.3.0",
     "@testing-library/user-event": "^13.5.0",
-<<<<<<< HEAD
-    "axios": "^1.12.1",
-=======
     "axios": "^1.12.2",
->>>>>>> 4f2a7221
     "bootstrap": "^5.3.8",
     "react": "^19.1.1",
     "react-bootstrap": "^2.10.10",
